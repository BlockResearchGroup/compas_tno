import math
from typing import Annotated
from typing import Literal
from typing import Optional

import numpy.typing as npt
from numpy import array
from scipy import interpolate

from compas.data import Data
from compas_tno.diagrams import FormDiagram
from compas_tno.optimisers import Optimiser
from compas_tno.problems import set_up_convex_optimisation
from compas_tno.problems import set_up_general_optimisation
from compas_tno.shapes import Shape
from compas_tno.solvers import run_optimisation_CVXPY
from compas_tno.solvers import run_optimisation_ipopt
from compas_tno.solvers import run_optimisation_MATLAB
from compas_tno.solvers import run_optimisation_MMA
from compas_tno.solvers import run_optimisation_scipy


class Analysis(Data):
    """Class to organise the data involved in an optimisation.

    The ``Analysis`` class unites the :class:`~compas_tno.diagrams.FormDiagram`, the :class:`~compas_tno.shapes.Shape`
    and the :class:`~compas_tno.optimisers.Optimiser` to compute the optimisation.

    Examples
    --------
    >>> from compas_tno.analysis import Analysis
    >>> from compas_tno.shapes import Shape
    >>> from compas_tno.diagrams import FormDiagram
    >>> arch = Shape.create_arch()
    >>> form = FormDiagram.create_arch()
    >>> analysis = Analysis.create_minthrust_analysis(form, arch)

    """

    form: FormDiagram
    shape: Shape
    optimiser: Optimiser

    def __init__(
        self,
        form: FormDiagram,
        optimiser: Optimiser,
        shape: Optional[Shape] = None,
        settings: Optional[dict] = None,
        name: Optional[str] = None,
    ):
        name = name or "Analysis"

        super().__init__(name=name)

        self.settings = settings or {}
        self.form = form
        self.shape = shape
        self.optimiser = optimiser

    def __str__(self):
        tpl = "<Analysis with parameters: {} >".format(self.data)
        return tpl

    @property
    def __data__(self) -> dict:
        data = {
            "form": self.form,
            "optimiser": self.optimiser,
            "shape": self.shape,
            "settings": self.settings,
        }
        return data

    @classmethod
    def create_minthk_analysis(
        cls,
        form: FormDiagram,
        shape: Shape,
        printout: bool = False,
        plot: bool = False,
        max_iter: int = 500,
        starting_point: str = "loadpath",
        solver: str = "SLSQP",
        derivatives: bool = True,
    ) -> "Analysis":
        """Create a minimum thickness analysis from the elements of the problem (form and shape)

        Parameters
        ----------
        form : :class:`~compas_tno.diagrams.FormDiagram`
            _description_
        shape : :class:`~compas_tno.shapes.Shape`
            The shape constraining the problem
        printout : bool, optional
            Whether or not prints appear in the creen, by default False
        plot : bool, optional
            Whether or not plots showing intermediate states appear, by default False
        max_iter : int, optional
            Maximum number of itetations, by default 500
        starting_point : str, optional
            Which starting point use, by default 'loadpath'

        Returns
        -------
        analysis: Analysis
            The Analysis object

        """
        optimiser = Optimiser.create_minthk_optimiser(
            printout=printout,
            plot=plot,
            max_iter=max_iter,
            starting_point=starting_point,
            solver=solver,
            derivatives=derivatives,
        )

        if printout:
            print("-" * 20)
            print("Minimum thickness analysis created")
            print(optimiser)

        return cls(form, optimiser=optimiser, shape=shape)

    @classmethod
<<<<<<< HEAD
    def create_bestfit_analysis(
        cls,
        form: FormDiagram,
        shape: Shape,
        printout: bool = False,
        plot: bool = False,
        max_iter: int = 500,
        starting_point: str = "loadpath",
        solver: str = "SLSQP",
        derivatives: bool = True,
    ) -> "Analysis":
=======
    def create_general_minthk_analysis(cls, form, shape, printout=False, plot=False, max_iter=500, starting_point='loadpath', solver='SLSQP', derivatives=True):
        """Create a minimum thickness analysis for a general shape. The minimization of the thickness is based on the normals in intra/extrados.

        Parameters
        ----------
        form : :class:`~compas_tno.diagrams.FormDiagram`
            _description_
        shape : :class:`~compas_tno.shapes.Shape`
            The shape constraining the problem
        printout : bool, optional
            Whether or not prints appear in the creen, by default False
        plot : bool, optional
            Whether or not plots showing intermediate states appear, by default False
        max_iter : int, optional
            Maximum number of itetations, by default 500
        starting_point : str, optional
            Which starting point use, by default 'loadpath'

        Returns
        -------
        analysis: Analysis
            The Analysis object

        """

        analysis = cls().from_form_and_shape(form, shape)

        optimiser = Optimiser.create_general_minthk_optimiser(printout=printout,
                                                      plot=plot,
                                                      max_iter=max_iter,
                                                      starting_point=starting_point,
                                                      solver=solver,
                                                      derivatives=derivatives)

        if printout:
            print('-'*20)
            print('Minimum thickness analysis created')
            print(optimiser)

        analysis.optimiser = optimiser

        return analysis

    @classmethod
    def create_bestfit_analysis(cls, form, shape, printout=False, plot=False, max_iter=500, starting_point='loadpath', solver='SLSQP', derivatives=True):
>>>>>>> 5e5af819
        """Create a bestfit analysis from the elements of the problem (form and shape)

        Parameters
        ----------
        form : :class:`~compas_tno.diagrams.FormDiagram`
            _description_
        shape : :class:`~compas_tno.shapes.Shape`
            The shape constraining the problem
        printout : bool, optional
            Whether or not prints appear in the creen, by default False
        plot : bool, optional
            Whether or not plots showing intermediate states appear, by default False
        max_iter : int, optional
            Maximum number of itetations, by default 500
        starting_point : str, optional
            Which starting point use, by default 'loadpath'
        derivatives : bool, optional
            Whether or not derivatives should be considered, by default False

        Returns
        -------
        analysis: Analysis
            The Analysis object

        """
        optimiser = Optimiser.create_bestfit_optimiser(
            printout=printout,
            plot=plot,
            max_iter=max_iter,
            starting_point=starting_point,
            solver=solver,
            derivatives=derivatives,
        )

        if printout:
            print("-" * 20)
            print("Minimum thickness analysis created")
            print(optimiser)

        return cls(form, optimiser=optimiser, shape=shape)

    @classmethod
    def create_minthrust_analysis(
        cls,
        form: FormDiagram,
        shape: Shape,
        printout: bool = False,
        plot: bool = False,
        max_iter: int = 500,
        starting_point: str = "loadpath",
        solver: str = "SLSQP",
    ) -> "Analysis":
        """Create a minimum thickness analysis from the elements of the problem (form and shape)

        Parameters
        ----------
        form : :class:`~compas_tno.diagrams.FormDiagram`
            _description_
        shape : :class:`~compas_tno.shapes.Shape`
            The shape constraining the problemf
        printout : bool, optional
            Whether or not prints appear in the creen, by default False
        plot : bool, optional
            Whether or not plots showing intermediate states appear, by default False
        max_iter : int, optional
            Maximum number of itetations, by default 500
        starting_point : str, optional
            Which starting point use, by default 'loadpath'

        Returns
        -------
        analysis: Analysis
            The Analysis object

        """
        optimiser = Optimiser.create_minthrust_optimiser(
            printout=printout,
            plot=plot,
            max_iter=max_iter,
            starting_point=starting_point,
            solver=solver,
        )

        if printout:
            print("-" * 20)
            print("Minimum thrust analysis created")
            print(optimiser)

        return cls(form, optimiser=optimiser, shape=shape)

    @classmethod
    def create_maxthrust_analysis(
        cls,
        form: FormDiagram,
        shape: Shape,
        printout: bool = False,
        plot: bool = False,
        max_iter: int = 500,
        starting_point: str = "loadpath",
        solver: str = "SLSQP",
    ) -> "Analysis":
        """Create a maximum thickness analysis from the elements of the problem (form and shape)

        Parameters
        ----------
        form : :class:`~compas_tno.diagrams.FormDiagram`
            _description_
        shape : :class:`~compas_tno.shapes.Shape`
            The shape constraining the problemf
        printout : bool, optional
            Whether or not prints appear in the creen, by default False
        plot : bool, optional
            Whether or not plots showing intermediate states appear, by default False
        max_iter : int, optional
            Maximum number of itetations, by default 500
        starting_point : str, optional
            Which starting point use, by default 'loadpath'

        Returns
        -------
        analysis: Analysis
            The Analysis object

        """
        optimiser = Optimiser.create_maxthrust_optimiser(
            printout=printout,
            plot=plot,
            max_iter=max_iter,
            starting_point=starting_point,
            solver=solver,
        )

        if printout:
            print("-" * 20)
            print("Maximium thrust analysis created")
            print(optimiser)

        return cls(form, optimiser=optimiser, shape=shape)

    @classmethod
    def create_max_load_analysis(
        cls,
        form: FormDiagram,
        shape: Shape,
        printout: bool = False,
        plot: bool = False,
        horizontal: bool = False,
        max_iter: int = 500,
        starting_point: str = "loadpath",
        solver: str = "IPOPT",
        derivatives: bool = True,
        load_direction: Optional[Annotated[npt.NDArray, Literal["2n, 1"]]] = None,
        max_lambd: float = 1.0,
    ) -> "Analysis":
        """Create a minimum thickness analysis from the elements of the problem (form and shape)

        Parameters
        ----------
        form : :class:`~compas_tno.diagrams.FormDiagram`
            _description_
        shape : :class:`~compas_tno.shapes.Shape`
            The shape constraining the problem
        printout : bool, optional
            Whether or not prints appear in the creen, by default False
        plot : bool, optional
            Whether or not plots showing intermediate states appear, by default False
        plot : bool, optional
            Whether or load applied is horizontal, by default False
        max_iter : int, optional
            Maximum number of itetations, by default 500
        starting_point : str, optional
            Which starting point use, by default 'loadpath'

        Returns
        -------
        analysis: Analysis
            The Analysis object

        """
        if horizontal:
            optimiser = Optimiser.create_max_horload_optimiser(
                printout=printout,
                plot=plot,
                max_iter=max_iter,
                starting_point=starting_point,
                solver=solver,
                derivatives=derivatives,
                load_direction=load_direction,
                max_lambd=max_lambd,
            )

            if printout:
                print("-" * 20)
                print("Max horizontal load analysis created")
                # print(optimiser)

        else:
            optimiser = Optimiser.create_max_vertload_optimiser(
                printout=printout,
                plot=plot,
                max_iter=max_iter,
                starting_point=starting_point,
                solver=solver,
                derivatives=derivatives,
                load_direction=load_direction,
                max_lambd=max_lambd,
            )

            if printout:
                print("-" * 20)
                print("Max vertical load analysis created")
                # print(optimiser)

        return cls(form, optimiser=optimiser, shape=shape)

    @classmethod
    def create_compl_energy_analysis(
        cls,
        form: FormDiagram,
        shape: Shape,
        printout: bool = False,
        solver: str = "IPOPT",
        plot: bool = False,
        max_iter: int = 500,
        starting_point: str = "loadpath",
        support_displacement: Optional[Annotated[npt.NDArray, Literal["nb, 3"]]] = None,
        Emethod: str = "simplified",
    ) -> "Analysis":
        """Create a complementary energy analysis from the elements of the problem (form and shape)

        Parameters
        ----------
        form : :class:`~compas_tno.diagrams.FormDiagram`
            _description_
        shape : :class:`~compas_tno.shapes.Shape`
            The shape constraining the problem
        printout : bool, optional
            Whether or not prints appear in the creen, by default False
        plot : bool, optional
            Whether or not plots showing intermediate states appear, by default False
        max_iter : int, optional
            Maximum number of itetations, by default 500
        starting_point : str, optional
            Which starting point use, by default 'loadpath'
        support_displacement : array [nb x 3], optional
            Vector with the displacement applied to the supports, by default None
        Emethod : str, optional
            Whether or not internal deformations should be considered, by default 'simplified' which considers the material rigid

        Returns
        -------
        analysis: Analysis
            The Analysis object

        """
        optimiser = Optimiser.create_compl_energy_optimiser(
            printout=printout,
            plot=plot,
            max_iter=max_iter,
            starting_point=starting_point,
            support_displacement=support_displacement,
            Emethod=Emethod,
            solver=solver,
        )

        if printout:
            print("-" * 20)
            print("Complementary energy created")
            print(optimiser)

        return cls(form, optimiser=optimiser, shape=shape)

    @classmethod
    def create_quad_compl_energy_analysis(
        cls,
        form: FormDiagram,
        shape: Shape,
        printout: bool = False,
        solver: str = "IPOPT",
        plot: bool = False,
        max_iter: int = 500,
        starting_point: str = "loadpath",
        support_displacement: Optional[Annotated[npt.NDArray, Literal["nb, 3"]]] = None,
        Emethod: str = "simplified",
    ):
        """Create a complementary energy analysis including a quadratic term from the elements of the problem (form and shape)

        Parameters
        ----------
        form : :class:`~compas_tno.diagrams.FormDiagram`
            _description_
        shape : :class:`~compas_tno.shapes.Shape`
            The shape constraining the problemf
        printout : bool, optional
            Whether or not prints appear in the creen, by default False
        plot : bool, optional
            Whether or not plots showing intermediate states appear, by default False
        max_iter : int, optional
            Maximum number of itetations, by default 500
        starting_point : str, optional
            Which starting point use, by default 'loadpath'

        Returns
        -------
        analysis: Analysis
            The Analysis object

        """
        optimiser = Optimiser.create_compl_energy_optimiser(
            printout=printout,
            plot=plot,
            max_iter=max_iter,
            starting_point=starting_point,
            support_displacement=support_displacement,
            Emethod=Emethod,
            solver=solver,
        )

        if printout:
            print("-" * 20)
            print("Complementary energy analysis created")
            print(optimiser)

        return cls(form, optimiser=optimiser, shape=shape)

    @classmethod
<<<<<<< HEAD
    def create_lp_analysis(
        cls,
        form: FormDiagram,
        shape: Shape = None,
        solver: str = "CVXPY",
        printout: bool = False,
        plot: bool = False,
        max_iter: int = 500,
    ) -> "Analysis":
        """Create a minimum thickness analysis from the elements of the problem (form and shape)
=======
    def create_lp_analysis(cls, form, shape=None, solver='CVXPY', printout=False, plot=False, max_iter=500, starting_point='current'):
        """Create a minimum loadpath analysis from the elements of the problem (form and shape)
>>>>>>> 5e5af819

        Parameters
        ----------
        form : :class:`~compas_tno.diagrams.FormDiagram`
            _description_
        shape : :class:`~compas_tno.shapes.Shape`, optional
            The shape constraining the problem, by default None
        printout : bool, optional
            Whether or not prints appear in the creen, by default False
        plot : bool, optional
            Whether or not plots showing intermediate states appear, by default False
        max_iter : int, optional
            Maximum number of itetations, by default 500
        starting_point : str, optional
            Which starting point use, by default 'loadpath'

        Returns
        -------
        analysis: Analysis
            The Analysis object

        """
<<<<<<< HEAD
        optimiser = Optimiser.create_lp_optimiser(solver=solver, printout=printout, plot=plot, max_iter=max_iter)
=======

        optimiser = Optimiser.create_lp_optimiser(solver=solver,
                                                  printout=printout,
                                                  plot=plot,
                                                  max_iter=max_iter,
                                                  starting_point=starting_point)

        if shape:
            analysis = cls().from_elements(shape, form, optimiser)
        else:
            analysis = cls().from_form_and_optimiser(form, optimiser)
>>>>>>> 5e5af819

        if printout:
            print("-" * 20)
            print("Load path Analysis created")
            print(optimiser)

        return cls(form, optimiser=optimiser, shape=shape)

    # =============================================================================
    # Methods
    # =============================================================================

    def is_convex(self) -> bool:
        """Check if the analysis problem is convex."""

        if not self.optimiser:
            raise ValueError("Define the Optimiser for the problem")

        objective = self.optimiser.settings["objective"]
        features = self.optimiser.settings["features"]

        if objective == "loadpath" and "fixed" in features:
            return True
        else:
            return False

        # return False

    def set_optimiser_options(self, **kwargs):
        """Set the additional options of the optimisation."""
        if kwargs:
            self.optimiser.set_additional_options(**kwargs)

    def clear_previous_results(self):
        """Clear Previous results stored in the Analysis object.
        Necessary to perform sequential optimisation with the same analysis object"""
        self.optimiser.clear_optimiser()

    def apply_selfweight(self, normalize_loads=True):
        """Invoke method to apply selfweight to the nodes of the form diagram based on the shape"""
        self.form.apply_selfweight_from_shape(self.shape, normalize=normalize_loads)

    def apply_selfweight_from_pattern(self, pattern, plot=False):
        """Apply selfweight to the nodes considering a different Form Diagram to locate loads.

        Warnings
        --------
        The base pattern has to coincide with nodes from the original form diagram.

        """
        self.form.apply_selfweight_from_pattern(pattern, plot=plot)

    def apply_hor_multiplier(self, multiplier, component):
        """Apply a multiplier on the selfweight to the nodes of the form diagram based"""

        self.form.apply_horizontal_multiplier(lambd=multiplier, direction=component)

    def apply_envelope(self):
        """Invoke method to apply ub and lb to the nodes based on the shape's intrados and extrados"""

        self.form.apply_envelope_from_shape(self.shape)

    def apply_bounds_on_q(self, qmax=0.0, qmin=-10000.0):
        """Invoke method to apply bounds on the force densities of the pattern (qmax, qmin)"""

        self.form.apply_bounds_on_q(qmax=qmax, qmin=qmin)

    def apply_envelope_with_damage(self):
        """Apply ub and lb to the nodes based on the shape's intrados and extrados and in the intra/extra damaged"""
        extrados_damage = array(self.shape.extrados_damage.vertices_attributes("xyz"))
        intrados_damage = array(self.shape.intrados_damage.vertices_attributes("xyz"))

        for key in self.form.vertices():
            x, y, _ = self.form.vertex_coordinates(key)
            ub_ = self.shape.get_ub(x, y)
            lb_ = self.shape.get_lb(x, y)
            lb_damage = float(interpolate.griddata(intrados_damage[:, :2], intrados_damage[:, 2], [x, y]))
            ub_damage = float(interpolate.griddata(extrados_damage[:, :2], extrados_damage[:, 2], [x, y]))

            if math.isnan(lb_damage) or math.isnan(lb_):
                lb_ = -1 * self.shape.parameters["t"]
            else:
                lb_ = max(lb_, lb_damage)

            ub_ = min(ub_, ub_damage)

            self.form.vertex_attribute(key, "ub", value=ub_)
            self.form.vertex_attribute(key, "lb", value=lb_)

    def apply_target(self):
        """Apply target to the nodes based on the shape's target surface"""
        for key in self.form.vertices():
            x, y, _ = self.form.vertex_coordinates(key)
            self.form.vertex_attribute(key, "target", value=self.shape.get_middle(x, y))

        # Go over nodes and find node = key and apply the pointed load pz += magnitude

    def apply_envelope_on_xy(self, c=0.5):
        """_summary_

        Parameters
        ----------
        c : float, optional
            Distance in (x, y) to constraint the nodes limiting the hor. movement, by default 0.5

        """
        self.form.apply_envelope_on_xy(c=c)

    def apply_cracks(self, key, position):
        """Apply cracks on the nodes (key) and in the positions up / down"""
        raise NotImplementedError

    def apply_reaction_bounds(self, assume_shape=None):
        """Apply limit thk to be respected by the anchor points"""
        self.form.apply_bounds_reactions(self.shape, assume_shape)

    def set_up_optimiser(self):
        """With the data from the elements of the problem compute the matrices for the optimisation"""
<<<<<<< HEAD
        if self.is_convex():
=======

        if self.is_convex() and self.optimiser.settings['solver'] in ['CVXPY', 'MATLAB']:
>>>>>>> 5e5af819
            set_up_convex_optimisation(self)
        else:
            self = set_up_general_optimisation(self)

    def run(self):
        """With the data from the elements of the problem compute the matrices for the optimisation"""
        solver = self.optimiser.settings.get("solver", "SLSQP")

        if not isinstance(solver, str):
            raise ValueError("Please provide the name of the solver")

<<<<<<< HEAD
        if self.is_convex():
            if solver == "MATLAB":
=======
        if self.is_convex() and solver in ['CVXPY', 'MATLAB']:
            if solver == 'MATLAB':
>>>>>>> 5e5af819
                run_optimisation_MATLAB(self)
            elif solver == "CVXPY":
                run_optimisation_CVXPY(self)
<<<<<<< HEAD
            else:
                raise NotImplementedError("Only <CVXPY> and <MATLAB> are suitable for this optimisation")
=======
>>>>>>> 5e5af819
        else:
            if solver.split("-") == "pyOpt":
                self = run_optimisation_MMA(self)  # change to PyOpt
            elif solver == "MMA":
                self = run_optimisation_MMA(self)
            elif solver == "IPOPT":
                self = run_optimisation_ipopt(self)
            else:
<<<<<<< HEAD
                self = run_optimisation_scipy(self)
=======
                self = run_optimisation_scipy(self)
            # else:
            #     raise NotImplementedError('Only <CVXPY> and <MATLAB> are suitable for this optimisation')


        return

    def __str__(self):
        tpl = "<Analysis with parameters: {} >".format(self.data)
        return tpl
>>>>>>> 5e5af819
<|MERGE_RESOLUTION|>--- conflicted
+++ resolved
@@ -124,7 +124,6 @@
         return cls(form, optimiser=optimiser, shape=shape)
 
     @classmethod
-<<<<<<< HEAD
     def create_bestfit_analysis(
         cls,
         form: FormDiagram,
@@ -136,53 +135,6 @@
         solver: str = "SLSQP",
         derivatives: bool = True,
     ) -> "Analysis":
-=======
-    def create_general_minthk_analysis(cls, form, shape, printout=False, plot=False, max_iter=500, starting_point='loadpath', solver='SLSQP', derivatives=True):
-        """Create a minimum thickness analysis for a general shape. The minimization of the thickness is based on the normals in intra/extrados.
-
-        Parameters
-        ----------
-        form : :class:`~compas_tno.diagrams.FormDiagram`
-            _description_
-        shape : :class:`~compas_tno.shapes.Shape`
-            The shape constraining the problem
-        printout : bool, optional
-            Whether or not prints appear in the creen, by default False
-        plot : bool, optional
-            Whether or not plots showing intermediate states appear, by default False
-        max_iter : int, optional
-            Maximum number of itetations, by default 500
-        starting_point : str, optional
-            Which starting point use, by default 'loadpath'
-
-        Returns
-        -------
-        analysis: Analysis
-            The Analysis object
-
-        """
-
-        analysis = cls().from_form_and_shape(form, shape)
-
-        optimiser = Optimiser.create_general_minthk_optimiser(printout=printout,
-                                                      plot=plot,
-                                                      max_iter=max_iter,
-                                                      starting_point=starting_point,
-                                                      solver=solver,
-                                                      derivatives=derivatives)
-
-        if printout:
-            print('-'*20)
-            print('Minimum thickness analysis created')
-            print(optimiser)
-
-        analysis.optimiser = optimiser
-
-        return analysis
-
-    @classmethod
-    def create_bestfit_analysis(cls, form, shape, printout=False, plot=False, max_iter=500, starting_point='loadpath', solver='SLSQP', derivatives=True):
->>>>>>> 5e5af819
         """Create a bestfit analysis from the elements of the problem (form and shape)
 
         Parameters
@@ -509,7 +461,6 @@
         return cls(form, optimiser=optimiser, shape=shape)
 
     @classmethod
-<<<<<<< HEAD
     def create_lp_analysis(
         cls,
         form: FormDiagram,
@@ -520,10 +471,6 @@
         max_iter: int = 500,
     ) -> "Analysis":
         """Create a minimum thickness analysis from the elements of the problem (form and shape)
-=======
-    def create_lp_analysis(cls, form, shape=None, solver='CVXPY', printout=False, plot=False, max_iter=500, starting_point='current'):
-        """Create a minimum loadpath analysis from the elements of the problem (form and shape)
->>>>>>> 5e5af819
 
         Parameters
         ----------
@@ -546,21 +493,7 @@
             The Analysis object
 
         """
-<<<<<<< HEAD
         optimiser = Optimiser.create_lp_optimiser(solver=solver, printout=printout, plot=plot, max_iter=max_iter)
-=======
-
-        optimiser = Optimiser.create_lp_optimiser(solver=solver,
-                                                  printout=printout,
-                                                  plot=plot,
-                                                  max_iter=max_iter,
-                                                  starting_point=starting_point)
-
-        if shape:
-            analysis = cls().from_elements(shape, form, optimiser)
-        else:
-            analysis = cls().from_form_and_optimiser(form, optimiser)
->>>>>>> 5e5af819
 
         if printout:
             print("-" * 20)
@@ -679,12 +612,7 @@
 
     def set_up_optimiser(self):
         """With the data from the elements of the problem compute the matrices for the optimisation"""
-<<<<<<< HEAD
         if self.is_convex():
-=======
-
-        if self.is_convex() and self.optimiser.settings['solver'] in ['CVXPY', 'MATLAB']:
->>>>>>> 5e5af819
             set_up_convex_optimisation(self)
         else:
             self = set_up_general_optimisation(self)
@@ -696,21 +624,13 @@
         if not isinstance(solver, str):
             raise ValueError("Please provide the name of the solver")
 
-<<<<<<< HEAD
         if self.is_convex():
             if solver == "MATLAB":
-=======
-        if self.is_convex() and solver in ['CVXPY', 'MATLAB']:
-            if solver == 'MATLAB':
->>>>>>> 5e5af819
                 run_optimisation_MATLAB(self)
             elif solver == "CVXPY":
                 run_optimisation_CVXPY(self)
-<<<<<<< HEAD
             else:
                 raise NotImplementedError("Only <CVXPY> and <MATLAB> are suitable for this optimisation")
-=======
->>>>>>> 5e5af819
         else:
             if solver.split("-") == "pyOpt":
                 self = run_optimisation_MMA(self)  # change to PyOpt
@@ -719,17 +639,4 @@
             elif solver == "IPOPT":
                 self = run_optimisation_ipopt(self)
             else:
-<<<<<<< HEAD
-                self = run_optimisation_scipy(self)
-=======
-                self = run_optimisation_scipy(self)
-            # else:
-            #     raise NotImplementedError('Only <CVXPY> and <MATLAB> are suitable for this optimisation')
-
-
-        return
-
-    def __str__(self):
-        tpl = "<Analysis with parameters: {} >".format(self.data)
-        return tpl
->>>>>>> 5e5af819
+                self = run_optimisation_scipy(self)